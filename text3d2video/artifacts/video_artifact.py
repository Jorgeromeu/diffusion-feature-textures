--- conflicted
+++ resolved
@@ -23,15 +23,7 @@
     wandb_artifact_type = "video"
 
     def write_frames(self, frames: List, fps=10):
-<<<<<<< HEAD
-        # convert PIL images to numpy arrays
-        frames_np = [np.asarray(im) for im in frames]
-
-        # create video
-        clip = ImageSequenceClip(frames_np, fps=fps)
-=======
         clip = pil_frames_to_clip(frames, fps=fps)
->>>>>>> 7a99d153
         clip.write_videofile(str(self.get_mp4_path()))
 
     def get_mp4_path(self) -> Path:
