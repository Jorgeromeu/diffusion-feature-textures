from typing import Callable, Dict, Tuple

import numpy as np
import torch
import torch.nn.functional as F
from einops import rearrange
from pytorch3d.io import load_obj
from torch import Tensor


def read_obj_uvs(obj_path: str, device="cuda"):
    _, faces, aux = load_obj(obj_path)
    verts_uvs = aux.verts_uvs.to(device)
    faces_uvs = faces.textures_idx.to(device)
    return verts_uvs, faces_uvs


def ordered_sample_indices(lst, n):
    """
    Sample n elements from a list in order, return indices
    """

    if n == 0:
        return []
    if n == 1:
        return [0]
    if n >= len(lst):
        return list(range(len(lst)))
    # Calculate the step size based on list length and number of samples
    step = (len(lst) - 1) / (n - 1)
    # Use the calculated step to select indices
    indices = [round(i * step) for i in range(n)]
    return indices


def ordered_sample(lst, n):
    """
    Sample n elements from a list in order.
    """
    indices = ordered_sample_indices(lst, n)
    return [lst[i] for i in indices]


def sample_feature_map_ndc(feature_map: Tensor, coords: Tensor, mode="nearest"):
    """
    Sample the feature map at the given coordinates
    :param feature_map: (C, H, W) feature map
    :param coords: (N, 2) coordinates in the range [-1, 1] (NDC)
    :param mode: interpolation mode
    :return: (N, C) sampled features
    """
    coords = coords.clone()
    coords[:, 1] *= -1
    batched_feature_map = rearrange(feature_map, "c h w -> 1 c h w").to(torch.float32)
    grid = rearrange(coords, "n d -> 1 1 n d")
    out = F.grid_sample(batched_feature_map, grid, align_corners=True, mode=mode)
    out_features = rearrange(out, "1 f 1 n -> n f")
    return out_features.to(feature_map)


def blend_features(
    features_original: Tensor,
    features_rendered: Tensor,
    alpha: float,
    channel_dim=0,
):
    # compute mask, where features_rendered is not zero
    masks = torch.sum(features_rendered, dim=channel_dim, keepdim=True) != 0

    # blend features
    blended = alpha * features_rendered + (1 - alpha) * features_original

    original_background = features_original * ~masks
    blended_masked = blended * masks

    # return blended features, where features_rendered is not zero
    return original_background + blended_masked


def assert_valid_tensor_shape(shape: Tuple):
    for expected_len in shape:
        assert isinstance(
            expected_len, (int, type(None), str)
        ), f"Dimension length must be int, None or str, received {expected_len}"


def assert_tensor_shape(
    t: Tensor, shape: tuple[int, ...], named_dim_sizes: dict[str, int] = None
):
    error_str = f"Expected tensor of shape {shape}, got {t.shape}"

    assert_valid_tensor_shape(shape)
    assert t.ndim == len(shape), f"{error_str}, wrong number of dimensions"

    if named_dim_sizes is None:
        named_dim_sizes = {}

    for dim_i, expected_len in enumerate(shape):
        true_len = t.shape[dim_i]

        # any len is allowed for None
        if expected_len is None:
            continue

        # assert same length as other dims with same key
        if isinstance(expected_len, str):
            # if symbol length not saved, save it
            if expected_len not in named_dim_sizes:
                named_dim_sizes[expected_len] = true_len
                continue

            expected_named_dim_size = named_dim_sizes[expected_len]
            assert (
                named_dim_sizes[expected_len] == true_len
            ), f"{error_str}, expected {expected_named_dim_size} for dimension {expected_len}, got {true_len}"

    return named_dim_sizes


def assert_tensor_shapes(tensors, named_dim_sizes: Dict[str, int] = None):
    if named_dim_sizes is None:
        named_dim_sizes = {}

    for tensor, shape in tensors:
        named_dim_sizes = assert_tensor_shape(tensor, shape, named_dim_sizes)


def unique_with_indices(tensor: Tensor, dim: int = 0) -> Tuple[Tensor, Tensor]:
    unique, inverse = torch.unique(tensor, sorted=True, return_inverse=True, dim=dim)
    perm = torch.arange(inverse.size(0), dtype=inverse.dtype, device=inverse.device)
    inverse, perm = inverse.flip([0]), perm.flip([0])
    unique_indices = inverse.new_empty(unique.size(0)).scatter_(0, inverse, perm)
    return unique, unique_indices


<<<<<<< HEAD
def create_object_array(data: List, shape: Tuple) -> List:
    arr = np.empty(shape, dtype=object)
    arr.fill(data)
    return arr
=======
def map_dict(dict: Dict, callable: Callable):
    return {k: callable(k, v) for k, v in dict.items()}
>>>>>>> 4319af58
<|MERGE_RESOLUTION|>--- conflicted
+++ resolved
@@ -1,4 +1,4 @@
-from typing import Callable, Dict, Tuple
+from typing import Callable, Dict, List, Tuple
 
 import numpy as np
 import torch
@@ -133,12 +133,11 @@
     return unique, unique_indices
 
 
-<<<<<<< HEAD
 def create_object_array(data: List, shape: Tuple) -> List:
     arr = np.empty(shape, dtype=object)
     arr.fill(data)
     return arr
-=======
+
+
 def map_dict(dict: Dict, callable: Callable):
-    return {k: callable(k, v) for k, v in dict.items()}
->>>>>>> 4319af58
+    return {k: callable(k, v) for k, v in dict.items()}