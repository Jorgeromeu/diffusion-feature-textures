--- conflicted
+++ resolved
@@ -8,11 +8,7 @@
     RasterizationSettings,
 )
 from pytorch3d.structures import Meshes
-<<<<<<< HEAD
-from torch import Tensor, nn
-=======
 from torch import nn
->>>>>>> 4f30f5a8
 
 
 class FeatureShader(nn.Module):
