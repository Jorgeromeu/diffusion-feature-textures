--- conflicted
+++ resolved
@@ -60,25 +60,6 @@
     for row in runs:
         row_clips = []
 
-<<<<<<< HEAD
-=======
-        if show_guidance_video:
-            row_run = row[0]
-            animation = wbu.first_used_artifact_of_type(row_run, "animation")
-            animation = AnimationArtifact.from_wandb_artifact(
-                animation, download=download
-            )
-
-            n_frames = OmegaConf.create(row_run.config).animation.n_frames
-            frame_nums = animation.frame_nums(n_frames)
-            frames = animation.load_frames(frame_nums, device="cpu")
-            cameras = animation.cameras(frame_nums)
-            depth_maps = render_depth_map(frames, cameras)
-
-            depth_video = pil_frames_to_clip(depth_maps, fps=10)
-            row_clips.append(depth_video)
-
->>>>>>> 6604c81e
         for run in row:
             video_artifact = wbu.first_logged_artifact_of_type(run, "video")
 
