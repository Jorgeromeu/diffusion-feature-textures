--- conflicted
+++ resolved
@@ -1,7 +1,3 @@
-<<<<<<< HEAD
-=======
-from enum import Enum
->>>>>>> 02ef2b89
 from typing import Optional
 
 import torch
@@ -9,29 +5,13 @@
 from einops import rearrange
 from torch import Tensor
 
-<<<<<<< HEAD
 from text3d2video.artifacts.sd_data import SdDataArtifact
-from text3d2video.attention_utils import (
-=======
+from text3d2video.sd_feature_extraction import get_module_path
 from text3d2video.utilities.attention_utils import (
->>>>>>> 02ef2b89
     extend_across_frame_dim,
+    extended_attn_kv_hidden_states,
     memory_efficient_attention,
 )
-<<<<<<< HEAD
-from text3d2video.sd_feature_extraction import get_module_path
-=======
-
-
-class GrAttnMode(Enum):
-    FEATURE_EXTRACTION: str = "extraction"
-    FEATURE_INJECTION: str = "injection"
-
-    def __eq__(self, other):
-        if isinstance(other, self.__class__):
-            return self.value == other.value
-        return False
->>>>>>> 02ef2b89
 
 
 class StyleAlignedAttentionProcessor:
