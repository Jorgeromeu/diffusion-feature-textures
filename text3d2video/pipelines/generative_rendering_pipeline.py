from typing import Dict, List

import torch
from attr import dataclass
from diffusers.schedulers.scheduling_utils import SchedulerMixin
from jaxtyping import Float
from PIL import Image
from pytorch3d.renderer import (
    FoVPerspectiveCameras,
)
from pytorch3d.structures import Meshes
from torch import Tensor
from tqdm import tqdm

from text3d2video.attn_processors.extraction_injection_attn import (
    ExtractionInjectionAttn,
)
from text3d2video.backprojection import (
    aggregate_views_vert_texture,
    project_visible_verts_to_camera,
)
from text3d2video.noise_initialization import NoiseInitializer
from text3d2video.pipelines.controlnet_pipeline import BaseControlNetPipeline
from text3d2video.rendering import (
<<<<<<< HEAD
    TextureShader,
    make_mesh_rasterizer,
    make_repeated_uv_texture,
=======
    make_mesh_renderer,
    make_repeated_vert_texture,
>>>>>>> 1226a4ae
    render_depth_map,
)
from text3d2video.util import map_dict
from text3d2video.utilities.diffusion_data import (
    DiffusionDataLogger,
)


# pylint: disable=too-many-instance-attributes
@dataclass
class GenerativeRenderingConfig:
    do_pre_attn_injection: bool
    do_post_attn_injection: bool
    feature_blend_alpha: float
    attend_to_self_kv: bool
    mean_features_weight: float
    chunk_size: int
    num_keyframes: int
    num_inference_steps: int
    guidance_scale: float
    controlnet_conditioning_scale: float
    module_paths: list[str]


@dataclass
class GrExtractedFeatures:
    cond_kv: Dict[str, Float[torch.Tensor, "b t d"]]
    uncond_kv: Dict[str, Float[torch.Tensor, "b t d"]]
    cond_post_attn: Dict[str, Float[torch.Tensor, "b f t d"]]
    uncond_post_attn: Dict[str, Float[torch.Tensor, "b f t d"]]

    def layer_resolution(self, layer):
        feature = self.cond_post_attn.get(layer, None)
        if feature is not None:
            return feature.shape[-1]
        else:
            return None


class GenerativeRenderingLogger(DiffusionDataLogger):
    def __init__(self, h5_file_path, enabled=True, n_save_frames=5, n_save_levels=8):
        self.n_frames = n_save_frames
        self.n_times = n_save_levels
        super().__init__(
            h5_file_path,
            enabled,
            [],
            [],
            [],
        )

    def setup_logger(
        self, scheduler: SchedulerMixin, n_frames: int, modules: list[str]
    ):
        self.path_greenlist = modules
        self.calc_evenly_spaced_frame_indices(n_frames, self.n_frames)
        self.calc_evenly_spaced_noise_noise_levels(scheduler, self.n_times)


class GenerativeRenderingPipeline(BaseControlNetPipeline):
    attn_processor: ExtractionInjectionAttn
    conf: GenerativeRenderingConfig
    noise_initializer: NoiseInitializer
    logger: GenerativeRenderingLogger

    def prepare_latents(
        self,
        meshes: Meshes,
        cameras: FoVPerspectiveCameras,
        verts_uvs,
        faces_uvs,
        generator=None,
    ):
        return self.noise_initializer.initial_noise(
            cameras=cameras,
            meshes=meshes,
            verts_uvs=verts_uvs,
            faces_uvs=faces_uvs,
            device=self.device,
            dtype=self.dtype,
            n_frames=len(meshes),
            generator=generator,
        )

    def sample_keyframe_indices(
        self, n_frames: int, generator: torch.Generator = None
    ) -> torch.Tensor:
        if self.conf.num_keyframes > n_frames:
            raise ValueError("Number of keyframes is greater than number of frames")

        randperm = torch.randperm(n_frames, generator=generator, device=self.device)
        return randperm[: self.conf.num_keyframes]

    def model_forward(
        self,
        latents: Float[Tensor, "b c h w"],
        embeddings: Float[Tensor, "b t d"],
        t: int,
        depth_maps: List[Image.Image],
    ) -> Tensor:
        # ControlNet Pass
        processed_ctrl_images = self.preprocess_controlnet_images(depth_maps)
        down_block_res_samples, mid_block_res_sample = self.controlnet(
            latents,
            t,
            encoder_hidden_states=embeddings,
            controlnet_cond=processed_ctrl_images,
            conditioning_scale=self.conf.controlnet_conditioning_scale,
            guess_mode=False,
            return_dict=False,
        )

        # UNet Pass
        noise_pred = self.unet(
            latents,
            t,
            mid_block_additional_residual=mid_block_res_sample,
            down_block_additional_residuals=down_block_res_samples,
            encoder_hidden_states=embeddings,
        ).sample

        return noise_pred

    def model_forward_extraction(
        self,
        latents: Float[Tensor, "b c h w"],
        cond_embeddings: Float[Tensor, "t d"],
        uncond_embeddings: Float[Tensor, "t d"],
        depth_maps: List[Image.Image],
        t: int,
    ) -> GrExtractedFeatures:
        # do cond and uncond passes
        latents_duplicated = torch.cat([latents] * 2)
        both_embeddings = torch.cat([uncond_embeddings, cond_embeddings])
        depth_maps_duplicated = depth_maps * 2

        # model pass, to extract features
        self.attn_processor.set_extraction_mode()
        _ = self.model_forward(
            latents_duplicated, both_embeddings, t, depth_maps_duplicated
        )

        extracted_kv = self.attn_processor.kv_features
        extracted_post_attn = self.attn_processor.spatial_post_attn_features

        self.attn_processor.clear_features()

        extracted_kv_uncond = {}
        extracted_kv_cond = {}
        for layer in extracted_kv.keys():
            kvs = extracted_kv[layer]
            extracted_kv_uncond[layer] = kvs[0]
            extracted_kv_cond[layer] = kvs[1]

        extracted_post_attn_uncond = {}
        extracted_post_attn_cond = {}
        for layer in extracted_post_attn.keys():
            post_attns = extracted_post_attn[layer]
            n_frames = len(latents)
            extracted_post_attn_uncond[layer] = post_attns[:n_frames]
            extracted_post_attn_cond[layer] = post_attns[n_frames:]

        return GrExtractedFeatures(
            cond_kv=extracted_kv_cond,
            uncond_kv=extracted_kv_uncond,
            cond_post_attn=extracted_post_attn_cond,
            uncond_post_attn=extracted_post_attn_uncond,
        )

    def model_forward_injection(
        self,
        latents: Float[Tensor, "b c h w"],
        cond_embeddings: Float[Tensor, "t d"],
        uncond_embeddings: Float[Tensor, "t d"],
        depth_maps: List[Image.Image],
        t: int,
        cond_kv_features: Dict[str, Float[Tensor, "b t d"]],
        uncond_kv_features: Dict[str, Float[Tensor, "b t d"]],
        cond_rendered_features: Dict[str, Float[Tensor, "b f t d"]],
        uncond_rendered_features: Dict[str, Float[Tensor, "b f t d"]],
    ) -> Tensor:
        latents_duplicated = torch.cat([latents] * 2)
        embeddings = torch.cat([uncond_embeddings, cond_embeddings])
        depth_maps_duplicated = depth_maps * 2

        # stack kv features
        injected_kvs = {}
        for layer in cond_kv_features.keys():
            layer_kvs = torch.stack(
                [uncond_kv_features[layer], cond_kv_features[layer]]
            )
            injected_kvs[layer] = layer_kvs

        # stack rendered features
        injected_post_attn = {}
        for layer in cond_rendered_features.keys():
            layer_post_attn = torch.stack(
                [uncond_rendered_features[layer], cond_rendered_features[layer]]
            )
            injected_post_attn[layer] = layer_post_attn

        # pass injected features
        self.attn_processor.set_injection_mode(
            pre_attn_features=injected_kvs, post_attn_features=injected_post_attn
        )

        noise_pred = self.model_forward(
            latents_duplicated, embeddings, t, depth_maps_duplicated
        )

        # classifier-free guidance
        noise_pred_uncond, noise_pred_cond = noise_pred.chunk(2)
        noise_pred_guided = noise_pred_uncond + self.conf.guidance_scale * (
            noise_pred_cond - noise_pred_uncond
        )

        return noise_pred_guided

    def aggregate_features(
        self,
        feature_maps: Float[Tensor, "b c h w"],
        n_verts: int,
        vert_xys: List,
        vert_indices: List,
    ) -> Float[Tensor, "v c"]:
        texture = aggregate_views_vert_texture(
            feature_maps,
            n_verts,
            vert_xys,
            vert_indices,
            mode="nearest",
            aggregation_type="first",
        ).to(torch.float32)
        return texture

    def render_texture(
        self, texture: Float[Tensor, "v c"], cams, meshes, resolution: int
    ):
        tex = make_repeated_vert_texture(texture, len(cams))
        tex.sampling_mode = "nearest"

        renderer = make_mesh_renderer(cameras=cams, resolution=resolution)

        render_meshes = meshes.clone()
        render_meshes.textures = tex
        return renderer(render_meshes)

    @torch.no_grad()
    def __call__(
        self,
        prompt: str,
        meshes: Meshes,
        cameras: FoVPerspectiveCameras,
        verts_uvs: torch.Tensor,
        faces_uvs: torch.Tensor,
        generative_rendering_config: GenerativeRenderingConfig,
        noise_initializer: NoiseInitializer,
        generator=None,
        logger=None,
    ):
        n_frames = len(meshes)

        # configure scheduler
        self.scheduler.set_timesteps(self.conf.num_inference_steps)

        if logger is not None:
            self.logger = logger
            self.logger.setup_logger(
                self.scheduler, n_frames, generative_rendering_config.module_paths
            )

        # setup configs
        self.conf = generative_rendering_config
        self.noise_initializer = noise_initializer

        # set up attn processor
        self.attn_processor = ExtractionInjectionAttn(
            self.unet,
            do_spatial_post_attn_extraction=self.conf.do_post_attn_injection,
            do_kv_extraction=self.conf.do_pre_attn_injection,
            also_attend_to_self=self.conf.attend_to_self_kv,
            feature_blend_alpha=self.conf.feature_blend_alpha,
            kv_extraction_paths=self.conf.module_paths,
            spatial_post_attn_extraction_paths=self.conf.module_paths,
            unet_chunk_size=2,
        )
        self.unet.set_attn_processor(self.attn_processor)

        # Get prompt embeddings
        cond_embeddings, uncond_embeddings = self.encode_prompt([prompt] * n_frames)

        # initial latent noise
        latents = self.prepare_latents(meshes, cameras, verts_uvs, faces_uvs, generator)

        # chunk indices to use in inference loop
        chunks_indices = torch.split(torch.arange(0, n_frames), self.conf.chunk_size)

        # render depth maps for frames
        depth_maps = render_depth_map(meshes, cameras, 512)

        # precompute texture rasterization for efficient projection
        vert_xys = []
        vert_indices = []
        for cam, mesh in zip(cameras, meshes):
            xys, indices = project_visible_verts_to_camera(mesh, cam)
            vert_xys.append(xys)
            vert_indices.append(indices)

        # denoising loop
        for t in tqdm(self.scheduler.timesteps):
            self.attn_processor.cur_timestep = t

            # Feature Extraction on keyframes
            kf_indices = self.sample_keyframe_indices(n_frames, generator)

            kf_features = self.model_forward_extraction(
                latents[kf_indices],
                cond_embeddings[kf_indices],
                uncond_embeddings[kf_indices],
                [depth_maps[i] for i in kf_indices.tolist()],
                t,
            )

            # aggregate keyframe-features to textures

            kf_vert_xys = [vert_xys[i] for i in kf_indices.tolist()]
            kf_vert_indices = [vert_indices[i] for i in kf_indices.tolist()]

            def aggr_kf_features(_, features):
                return self.aggregate_features(
                    features,
                    meshes.num_verts_per_mesh()[0],
                    kf_vert_xys,
                    kf_vert_indices,
                )

            textures_uncond = map_dict(kf_features.uncond_post_attn, aggr_kf_features)
            textures_cond = map_dict(kf_features.cond_post_attn, aggr_kf_features)

            # denoising in chunks
            noise_preds = []
            for chunk_frame_indices in chunks_indices:
<<<<<<< HEAD
                chunk_cams = cameras[chunk_frame_indices]
                chunk_meshes = meshes[chunk_frame_indices]

                def render(layer, texture):
                    tex = make_repeated_uv_texture(
                        texture, faces_uvs, verts_uvs, len(chunk_cams)
=======
                # render chunk post-attn features
                def render_chunk(layer, texture):
                    return self.render_texture(
                        texture,
                        cameras[chunk_frame_indices],
                        meshes[chunk_frame_indices],
                        kf_features.layer_resolution(layer),
>>>>>>> 1226a4ae
                    )

                renders_uncond = map_dict(textures_uncond, render_chunk)
                renders_cond = map_dict(textures_cond, render_chunk)

                # Diffusion step with pre-and post-attn injection
                noise_pred = self.model_forward_injection(
                    latents[chunk_frame_indices],
                    cond_embeddings[chunk_frame_indices],
                    uncond_embeddings[chunk_frame_indices],
                    [depth_maps[i] for i in chunk_frame_indices.tolist()],
                    t,
                    kf_features.cond_kv,
                    kf_features.uncond_kv,
                    renders_cond,
                    renders_uncond,
                )

                noise_preds.append(noise_pred)

            # concatenate predictions
            noise_preds = torch.cat(noise_preds, dim=0)

            # update latents
            latents = self.scheduler.step(
                noise_preds, t, latents, generator=generator
            ).prev_sample

        # decode latents in chunks
        decoded_imgs = []
        for chunk_frame_indices in chunks_indices:
            chunk_latents = latents[chunk_frame_indices]
            chunk_images = self.decode_latents(chunk_latents, generator)
            decoded_imgs.extend(chunk_images)

        return decoded_imgs<|MERGE_RESOLUTION|>--- conflicted
+++ resolved
@@ -22,14 +22,8 @@
 from text3d2video.noise_initialization import NoiseInitializer
 from text3d2video.pipelines.controlnet_pipeline import BaseControlNetPipeline
 from text3d2video.rendering import (
-<<<<<<< HEAD
-    TextureShader,
-    make_mesh_rasterizer,
-    make_repeated_uv_texture,
-=======
     make_mesh_renderer,
     make_repeated_vert_texture,
->>>>>>> 1226a4ae
     render_depth_map,
 )
 from text3d2video.util import map_dict
@@ -372,14 +366,6 @@
             # denoising in chunks
             noise_preds = []
             for chunk_frame_indices in chunks_indices:
-<<<<<<< HEAD
-                chunk_cams = cameras[chunk_frame_indices]
-                chunk_meshes = meshes[chunk_frame_indices]
-
-                def render(layer, texture):
-                    tex = make_repeated_uv_texture(
-                        texture, faces_uvs, verts_uvs, len(chunk_cams)
-=======
                 # render chunk post-attn features
                 def render_chunk(layer, texture):
                     return self.render_texture(
@@ -387,7 +373,6 @@
                         cameras[chunk_frame_indices],
                         meshes[chunk_frame_indices],
                         kf_features.layer_resolution(layer),
->>>>>>> 1226a4ae
                     )
 
                 renders_uncond = map_dict(textures_uncond, render_chunk)
