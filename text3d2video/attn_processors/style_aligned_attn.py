import torch
from diffusers.models.attention_processor import Attention
from einops import rearrange
from torch import Tensor

from text3d2video.adain import adain_1D
from text3d2video.attn_processors.attn_processor import DefaultAttnProcessor
from text3d2video.utilities.attention_utils import (
    extend_across_frame_dim,
    extended_attn_kv_hidden_states,
    memory_efficient_attention,
)


class StyleAlignedAttentionProcessor(DefaultAttnProcessor):
    chunk_frame_indices: Tensor

    def __init__(
        self,
        model,
        layers: list[str],
        ref_index: int = 0,
        attend_to: str = "both",
        adain_self_features: bool = False,
        chunk_size=2,
    ):
        DefaultAttnProcessor.__init__(self, model, chunk_size)
        """
        :param unet_chunk_size:
            number of batches for each generated image, 2 for classifier free guidance
        """
        self.adain_self_features = adain_self_features
        self.ref_index = ref_index
        self.attend_to = attend_to
        self.layers = layers

    def _call_style_aligned_attn(
        self, attn: Attention, hidden_states: Tensor, attention_mask: Tensor
    ):
        # get reference features
        n_frames = hidden_states.shape[0] // self.chunk_size
        unstacked_x = rearrange(hidden_states, "(b f) t c -> b f t c", f=n_frames)
        x_ref = unstacked_x[:, self.ref_index, ...]
        x_ref = extend_across_frame_dim(x_ref, n_frames)

        key_self = attn.to_k(hidden_states)
        val_self = attn.to_v(hidden_states)

        key_ref = attn.to_k(x_ref)
        val_ref = attn.to_v(x_ref)
        qry_ref = attn.to_q(x_ref)
        qry_self = attn.to_q(hidden_states)

        if self.adain_self_features:
            qry_self = adain_1D(qry_self, qry_ref)
            key_self = adain_1D(key_self, key_ref)

        if self.attend_to == "self":
            key = key_self
            val = val_self
        if self.attend_to == "reference":
            key = key_ref
            val = val_ref
        if self.attend_to == "both":
            key = torch.cat([key_self, key_ref], dim=1)
            val = torch.cat([val_self, val_ref], dim=1)
        if self.attend_to == "all":
            ext_hidden_states = extended_attn_kv_hidden_states(
                hidden_states, chunk_size=2
            )
            extended_all = extend_across_frame_dim(ext_hidden_states, n_frames)

<<<<<<< HEAD
            key = attn.to_k(extended_all)
            val = attn.to_v(extended_all)

        # self.write_qkv(qry_self, key, val)
=======
        self.write_qkv(qry_self, key, val)
        y = memory_efficient_attention(attn, key, qry_self, val, attention_mask)
        self.write_y(y)
>>>>>>> 190a4c8f

        return y

    def _call_self_attn(
        self, attn: Attention, hidden_states: Tensor, attention_mask: Tensor
    ):
        if self._cur_module_path in self.layers:
            return self._call_style_aligned_attn(attn, hidden_states, attention_mask)

        key_self = attn.to_k(hidden_states)
        val_self = attn.to_v(hidden_states)
        qry_self = attn.to_q(hidden_states)

<<<<<<< HEAD
        # self.write_qkv(qry_self, key_self, val_self)

        return memory_efficient_attention(
=======
        self.write_qkv(qry_self, key_self, val_self)
        y = memory_efficient_attention(
>>>>>>> 190a4c8f
            attn, key_self, qry_self, val_self, attention_mask
        )
        self.write_y(y)
        return y<|MERGE_RESOLUTION|>--- conflicted
+++ resolved
@@ -68,18 +68,13 @@
             ext_hidden_states = extended_attn_kv_hidden_states(
                 hidden_states, chunk_size=2
             )
-            extended_all = extend_across_frame_dim(ext_hidden_states, n_frames)
+            ext_hidden_states = extend_across_frame_dim(ext_hidden_states, n_frames)
+            key = attn.to_k(ext_hidden_states)
+            val = attn.to_v(ext_hidden_states)
 
-<<<<<<< HEAD
-            key = attn.to_k(extended_all)
-            val = attn.to_v(extended_all)
-
-        # self.write_qkv(qry_self, key, val)
-=======
         self.write_qkv(qry_self, key, val)
         y = memory_efficient_attention(attn, key, qry_self, val, attention_mask)
         self.write_y(y)
->>>>>>> 190a4c8f
 
         return y
 
@@ -93,14 +88,8 @@
         val_self = attn.to_v(hidden_states)
         qry_self = attn.to_q(hidden_states)
 
-<<<<<<< HEAD
-        # self.write_qkv(qry_self, key_self, val_self)
-
-        return memory_efficient_attention(
-=======
         self.write_qkv(qry_self, key_self, val_self)
         y = memory_efficient_attention(
->>>>>>> 190a4c8f
             attn, key_self, qry_self, val_self, attention_mask
         )
         self.write_y(y)
