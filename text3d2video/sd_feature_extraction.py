from enum import Enum
from typing import Callable, Dict, Set, Tuple

import torch
from attr import dataclass
from diffusers import UNet2DConditionModel
from diffusers.models.attention_processor import Attention
from torch import Tensor, nn


def find_attn_modules(module: nn.Module):
    """
    Find all attention modules in a module
    """

    modules = []

    for name, mod in module.named_modules():
        if isinstance(mod, Attention):
            modules.append(name)

    return modules


def get_module_path(parent_module: nn.Module, module: nn.Module) -> str:
    """
    Find the path of a module in a parent module
    :param parent_module: parent module
    :param module: module to find
    :return: path of module in parent_module
    """

    for name, named_module in parent_module.named_modules():
        if named_module == module:
            return name

    return None


def get_module_from_path(parent_module: nn.Module, path: str) -> nn.Module:
    """
    Get a module from a path in a parent module
    :param parent_module: parent module
    :param path: path to module
    :return: module at path
    """

    cur_module = parent_module
    for component in path.split("."):
        if component.isdigit():
            cur_module = cur_module[int(component)]
        else:
            cur_module = getattr(cur_module, component)

    return cur_module


class AttnType(Enum):
    SELF_ATTN: str = "SA"
    CROSS_ATTN: str = "CA"

    def __eq__(self, other):
        if isinstance(other, self.__class__):
            return self.value == other.value
        return False


class BlockType(Enum):
    DOWN: str = "down_blocks"
    UP: str = "up_blocks"
    MID: str = "mid_block"

    def __eq__(self, other):
        if isinstance(other, self.__class__):
            return self.value == other.value
        return False


@dataclass
class AttnLayerId:
    block_type: BlockType
    attn_type: AttnType
    block_index: int
    attention_index: int

    @classmethod
    def parse_module_path(cls, module: str):
        components = module.split(".")

        # check if up/down/mid block
        block_type = components[0]
        block_type = BlockType(block_type)

        # indices in components of block_idx and attn_idx
        str_block_idx = 1
        str_attn_idx = 3

        if block_type == BlockType.MID:
            # for mid block, block index is always 0 and attn_index is shiftex
            block_idx = 0
            str_attn_idx -= 1
        else:
            # read block index
            block_idx = int(components[str_block_idx])

        # read attention index
        attention_idx = int(components[str_attn_idx])

        # read attention type (self/cross)
        attn_type_idx = int(components[-1][-1])
        attn_type = AttnType.SELF_ATTN if attn_type_idx == 1 else AttnType.CROSS_ATTN

        return AttnLayerId(
            block_type=block_type,
            block_index=block_idx,
            attention_index=attention_idx,
            attn_type=attn_type,
        )

    def get_attn_layer(self, unet: UNet2DConditionModel):
        return get_module_from_path(unet, self.module_path)

    def module_path(self) -> str:
        block_type_str = self.block_type.value
        attn_type_idx = 1 if self.attn_type == AttnType.SELF_ATTN else 2

        if block_type_str == "mid_block":
            return f"{block_type_str}.attentions.{self.attention_index}.transformer_blocks.0.attn{attn_type_idx}"
        return f"{block_type_str}.{self.block_index}.attentions.{self.attention_index}.transformer_blocks.0.attn{attn_type_idx}"

    def level_idx(self, unet: UNet2DConditionModel):
        block_idx = self.block_index
        n_levels = len(unet.down_blocks)

        if self.block_type == BlockType.DOWN:
            return block_idx

        if self.block_type == BlockType.UP:
            return n_levels - block_idx - 1

        if self.block_type == BlockType.MID:
            return n_levels - 1

    def layer_channels(self, unet: UNet2DConditionModel):
        return unet.block_out_channels[self.level_idx(unet)]

    def layer_resolution(self, unet: UNet2DConditionModel, input_res=64):
        """
        Gives the resolution the attn layer operates at
        """

        level_idx = self.level_idx(unet)
        res = input_res // (2**level_idx)
        return res

    def unet_path_index(self):
        """
        Gives the index of the attention layer, in its path (enc/dec/mid)
        """

        block_type = self.block_type
        block_idx = self.block_index
        attn_idx = self.attention_index

        # TODO make more agnostic to unet architecture

        if block_type == BlockType.DOWN:
            return (block_idx) * 2 + attn_idx

        if block_type == BlockType.UP:
            return (block_idx - 1) * 3 + attn_idx

        if block_type == BlockType.MID:
            return attn_idx

    def unet_absolute_index(self):
        """
        Gives the absolute index of the attention layer in the UNet
        """

        # TODO make more agnostic to unet architecture

        path_idx = self.unet_path_index()

        if self.block_type == BlockType.DOWN:
            return path_idx
        if self.block_type == BlockType.MID:
            return path_idx + 6
        if self.block_type == BlockType.UP:
            return path_idx + 7


def read_layer_paths(
    modules: list[str],
) -> Tuple[list[AttnLayerId], list[AttnLayerId], list[AttnLayerId]]:
    parsed = [AttnLayerId.parse_module_path(module) for module in modules]
    parsed = sorted(parsed, key=lambda x: x.unet_absolute_index())
    enc_layers = [layer for layer in parsed if layer.block_type == BlockType.DOWN]
    dec_layers = [layer for layer in parsed if layer.block_type == BlockType.UP]
    mid_layers = [layer for layer in parsed if layer.block_type == BlockType.MID]
    return enc_layers, mid_layers, dec_layers


def find_attn_layers(
    module: nn.Module,
    layer_types: AttnType = None,
    resolutions=None,
    block_types=None,
    return_as_string=True,
):
    if layer_types is None:
        layer_types = [AttnType.SELF_ATTN, AttnType.CROSS_ATTN]

    if resolutions is None:
        resolutions = [64, 32, 16, 8]

    if block_types is None:
        block_types = [BlockType.DOWN, BlockType.MID, BlockType.UP]

    modules = find_attn_modules(module)

    # parse
    layers = [AttnLayerId.parse_module_path(m) for m in modules]

    # sort by order
    layers = sorted(layers, key=lambda x: x.unet_absolute_index())

    results = []
    for layer in layers:
<<<<<<< HEAD
        layer: AttnLayerId
=======
>>>>>>> 1226a4ae
        resolution = layer.layer_resolution(module)

        if (
            layer.attn_type in layer_types
            and resolution in resolutions
            and layer.block_type in block_types
        ):
            if return_as_string:
                results.append(layer.module_path())
            else:
                results.append(layer)

    return results<|MERGE_RESOLUTION|>--- conflicted
+++ resolved
@@ -227,10 +227,6 @@
 
     results = []
     for layer in layers:
-<<<<<<< HEAD
-        layer: AttnLayerId
-=======
->>>>>>> 1226a4ae
         resolution = layer.layer_resolution(module)
 
         if (
